--- conflicted
+++ resolved
@@ -65,11 +65,8 @@
         self,
         nodes: Sequence[BaseNode],
         allow_update: bool = True,
-<<<<<<< HEAD
         batch_insert: bool = False,
-=======
         store_text: bool = True,
->>>>>>> 61196dab
     ) -> None:
         """Add a document to the store.
 
@@ -78,12 +75,12 @@
             allow_update (bool): allow update of docstore from document
 
         """
-<<<<<<< HEAD
         if batch_insert:
-            self._kvstore.put_all(
-                [(node.node_id, doc_to_json(node)) for node in nodes],
-                collection=self._node_collection,
-            )
+            if store_text:
+                self._kvstore.put_all(
+                    [(node.node_id, doc_to_json(node)) for node in nodes],
+                    collection=self._node_collection,
+                )
             ref_docs, metadatas = [], []
             for node in nodes:
                 metadata = {"doc_hash": node.hash}
@@ -116,7 +113,9 @@
                     )
                 node_key = node.node_id
                 data = doc_to_json(node)
-                self._kvstore.put(node_key, data, collection=self._node_collection)
+                
+                if store_text:
+                    self._kvstore.put(node_key, data, collection=self._node_collection)
 
                 # update doc_collection if needed
                 metadata = {"doc_hash": node.hash}
@@ -143,44 +142,7 @@
                     self._kvstore.put(
                         node_key, metadata, collection=self._metadata_collection
                     )
-=======
-        for node in nodes:
-            # NOTE: doc could already exist in the store, but we overwrite it
-            if not allow_update and self.document_exists(node.node_id):
-                raise ValueError(
-                    f"node_id {node.node_id} already exists. "
-                    "Set allow_update to True to overwrite."
-                )
-            node_key = node.node_id
-
-            if store_text:
-                data = doc_to_json(node)
-                self._kvstore.put(node_key, data, collection=self._node_collection)
-
-            # update doc_collection if needed
-            metadata = {"doc_hash": node.hash}
-            if isinstance(node, TextNode) and node.ref_doc_id is not None:
-                ref_doc_info = self.get_ref_doc_info(node.ref_doc_id) or RefDocInfo()
-                if node.node_id not in ref_doc_info.node_ids:
-                    ref_doc_info.node_ids.append(node.node_id)
-                if not ref_doc_info.metadata:
-                    ref_doc_info.metadata = node.metadata or {}
-                self._kvstore.put(
-                    node.ref_doc_id,
-                    ref_doc_info.to_dict(),
-                    collection=self._ref_doc_collection,
-                )
-
-                # update metadata with map
-                metadata["ref_doc_id"] = node.ref_doc_id
-                self._kvstore.put(
-                    node_key, metadata, collection=self._metadata_collection
-                )
-            else:
-                self._kvstore.put(
-                    node_key, metadata, collection=self._metadata_collection
-                )
->>>>>>> 61196dab
+
 
     def get_document(self, doc_id: str, raise_error: bool = True) -> Optional[BaseNode]:
         """Get a document from the store.
